--- conflicted
+++ resolved
@@ -9,12 +9,8 @@
 import gc
 import time
 
-<<<<<<< HEAD
 # Monkey patch torch.load to use weights_only=False for YOLO models
 original_torch_load = torch.load
-=======
-i = 0 # dataset
->>>>>>> 6fc150a4
 
 
 def patched_torch_load(f, map_location=None, pickle_module=None, weights_only=None, **kwargs):
@@ -52,7 +48,6 @@
     device = 'cuda' if torch.cuda.is_available() else 'cpu'
     print(f"Using device: {device}")
 
-<<<<<<< HEAD
     model = YOLO('yolov8m-seg.pt')
 
     if i != 0:
@@ -72,24 +67,6 @@
         epochs=100,                    # number of epochs
         imgsz=640,                      # balanced resolution for speed
         batch=20,                       # larger batch for faster training
-=======
-    # Load a pretrained YOLOv8 model
-    model = YOLO('yolov8n-seg.pt')
-    #model = YOLO('best.pt')
-
-    # Alternative models:
-    #model = YOLO('yolov8n.pt')  # nano model (fastest)
-    # model = YOLO('yolov8s.pt')  # small
-    # model = YOLO('yolov8m.pt')  # medium
-    # model = YOLO('yolov8l.pt')  # large
-
-    # Train the model
-    results = model.train(
-        data=f'./dataset_k_fold/fold_{i}/dataset.yaml',           # path to dataset config
-        epochs=100,                    # number of epochs
-        imgsz=640,                     # image size
-        batch=8,                      # batch size (adjust based on GPU memory)
->>>>>>> 6fc150a4
         device=device,                 # training device
         workers=32,                    # 32 workers for RTX 5070 Ti
         project='runs/train',          # project name
@@ -123,15 +100,7 @@
 
     # Export model to different formats for deployment
     model.export(format='onnx')        # ONNX format
-<<<<<<< HEAD
     # model.export(format='engine')      # TensorRT (if available)
-=======
-
-    # Export tflite format
-    #model.export(format="tflite", int8=True, data=f'C:/Users/ysann/Desktop/meizu/1.yolo/dataset_k_fold/fold_{i}/dataset.yaml')
-    
-    #model.export(format='engine')      # TensorRT (if available)
->>>>>>> 6fc150a4
 
     print("Training completed!")
     print(f"Best model saved at: {results.save_dir}/weights/best.pt")
@@ -162,12 +131,8 @@
     model = YOLO(model_path)
 
     # Validate on test set
-<<<<<<< HEAD
     metrics = model.val(data=os.path.abspath(
         f'dataset_k_fold/fold_{i}/dataset.yaml'))
-=======
-    metrics = model.val(data=f'./dataset_k_fold/fold_{i}/dataset.yaml')
->>>>>>> 6fc150a4
 
     print(f"Validation mAP50: {metrics.box.map50:.4f}")
     print(f"Validation mAP50-95: {metrics.box.map:.4f}")
